--- conflicted
+++ resolved
@@ -448,19 +448,8 @@
     return Lazy(body)
 ```
 
-<<<<<<< HEAD
 Когда дело доходит до вычисления Pyhton-функций
 все аргументы типа `Lazy` заменяются на их значения.
-=======
-Когда дело доходит до вычисления Pyhton-функций,
-все аргументы типа `Lazy` заменяются на их значения:
-```py
-arguments = (evaluate(it, scope) for it in expression.arguments)
-arguments = ((it.value if isinstance(it, Lazy) else it) for it in arguments)
-
-return operation(*arguments)
-```
->>>>>>> a10f4e15
 
 Пример:
 ```lisp
