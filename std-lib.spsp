(let operator (import-module 'operator'))

(let + operator::add)
(let - operator::sub)
(let pos operator::pos)
(let neg operator::neg)
(let * operator::mul)
(let / operator::truediv)
(let // operator::floordiv)
(let ** operator::pow)
(let % operator::mod)

(let get (lambda [obj item] (obj::__getitem__ item)))
(let set (lambda [obj item value] (obj::__setitem__ item value)))

(let first (lambda [coll] (get coll 0)))
(let second (lambda [coll] (get coll 1)))
(let last (lambda [coll] (get coll -1)))
(let rest (lambda [coll] (get coll (slice 1, None))))

(let < operator::lt)
(let <= operator::le)
(let > operator::gt)
(let >= operator::ge)
(let = operator::eq)
(let != operator::ne)
(let is operator::is_)
(let is-not operator::is_not)
(let not operator::not_)
(let contains operator::contains)

(let and
    (macro [op1 & *rest]
        (do
            (let functools (import-module 'functools'))
            (expr!
                ((inline-value! functools::reduce)
                    (lambda [result expr]
                        (if result
                            (bool (eval! expr))
                            (bool result)))
                    (inline-value! *rest)
                    (bool (inline! op1)))))))
                    
(let or
    (macro [op1 & *rest]
        (do
            (let functools (import-module 'functools'))
            (expr!
                ((inline-value! functools::reduce)
                    (lambda [result expr]
                        (if result
                            result
                            (eval! expr)))
                    (inline-value! *rest)
                    (inline! op1))))))

(let def
<<<<<<< HEAD
    (macro [name args body]
        (expr!
            (let
=======
    (macro [name & *signatures]
        (expr! 
            (let 
>>>>>>> c5686b87
                (inline! name)
                (inline! (symbolic! (+ [(expr! lambda)] (list *signatures))))))))

(let import
    (macro [module-name]
        (do
            (let module (import-module module-name::name))
            (expr!
                (let (inline! module-name) (inline-value! module))))))

(let import-from
    (macro [module-name identifiers]
        (do
            (let module (import-module module-name::name))
            (let items (tuple (map (lambda [ident] (getattr module ident::name)) identifiers::items)))
            (expr!
                (let
                    (inline! identifiers)
                    (inline-value! items))))))

(let for
	(macro [var coll body]
	    (do
            (let functools (import-module 'functools'))
<<<<<<< HEAD
	        (let body-fn (eval! (expr! (lambda [(inline! var)] (inline! body)))))
            (expr!
                ((inline-value! functools::reduce)
                    (lambda [a b] None)
                    (map (inline-value! body-fn) (inline! coll))
=======
	        (let body-fn (expr! (lambda [(inline! var)] (inline! body))))
            (expr! 
                ((inline-value! functools::reduce)
                    (lambda [a b] None) 
                    (map (inline! body-fn) (inline! coll))
>>>>>>> c5686b87
                    None)))))

(let when
	(macro [cond body & *rest]
		(if *rest
		    (expr!
			    (if (inline! cond)
				    (inline! body)
				    (inline! (call when *rest))))
		    (if (= cond::name 'default')
                body
                (expr!
                    (if (inline! cond)
                        (inline! body)
                        None))))))

(let switch
    (macro [expression value body & *rest]
        (if *rest
            (expr!
                (do (let _expression-value (inline! expression))
                    (if (= _expression-value (inline! value))
                        (inline! body)
                        (inline! (call switch (+ [(expr! _expression-value)] (list *rest)))))))
		    (if (= (getattr value 'name' (object)) 'default')
                body
                (expr!
                    (if (= (inline! expression) (inline! value))
                        (inline! body)
                        None))))))

(let try
    (macro
        ([body handler]
            (call try [body handler (expr! (finally None))]))
        ([body handler finally]
            (do
                (when (!= (getattr (first handler) "name") "except")
                    (raise (ValueError 'Exception handler should start with "except"')))
                (when (!= (getattr (first finally) "name") "finally")
                    (raise (ValueError 'Finally statement should start with "finally"')))
                (let exception-identifier (second handler))
                (expr!
                    (run-catching
                        (lambda [] (inline! body))
                        (lambda [(inline! exception-identifier)] (inline! (last handler)))
                        (lambda [] (inline! (second finally)))))))))

(let lazy
	(macro [body]
		(expr!
			(make-lazy (lambda [] (inline! body))))))

(let binding
    (macro [vars values body]
        (expr!
            (do
                (let _old-vars (inline! vars))
                (try
                    (do
                        (rebind (inline! vars) (inline! values))
                        (inline! body))
                    (except e (raise e))
                    (finally (rebind (inline! vars) _old-vars)))))))

(def append
    ([] [])
    ([acc] acc)
    ([acc elem] (+ (list acc) [elem])))

(def prepend
    ([] [])
    ([acc] acc)
    ([acc elem] (+ [elem] (list acc))))

(def mapping [& *args]
    (do
        (when (% (len *args) 2)
            (raise (ValueError 'Argument count must be a multiple of 2')))
        (let keys (get *args (slice 0 None 2)))
        (let values (get *args (slice 1 None 2)))
        (let kv-pairs (zip keys values))
        (dict kv-pairs)))

(del operator)<|MERGE_RESOLUTION|>--- conflicted
+++ resolved
@@ -56,15 +56,9 @@
                     (inline! op1))))))
 
 (let def
-<<<<<<< HEAD
-    (macro [name args body]
-        (expr!
-            (let
-=======
     (macro [name & *signatures]
         (expr! 
             (let 
->>>>>>> c5686b87
                 (inline! name)
                 (inline! (symbolic! (+ [(expr! lambda)] (list *signatures))))))))
 
@@ -89,19 +83,11 @@
 	(macro [var coll body]
 	    (do
             (let functools (import-module 'functools'))
-<<<<<<< HEAD
-	        (let body-fn (eval! (expr! (lambda [(inline! var)] (inline! body)))))
-            (expr!
-                ((inline-value! functools::reduce)
-                    (lambda [a b] None)
-                    (map (inline-value! body-fn) (inline! coll))
-=======
 	        (let body-fn (expr! (lambda [(inline! var)] (inline! body))))
             (expr! 
                 ((inline-value! functools::reduce)
                     (lambda [a b] None) 
                     (map (inline! body-fn) (inline! coll))
->>>>>>> c5686b87
                     None)))))
 
 (let when
