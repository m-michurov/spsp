from __future__ import annotations

import io
import sys
from typing import Collection

from . import Tokenizer
<<<<<<< HEAD
from .errors import SpspBaseError
=======
>>>>>>> 2a56a223
from .evaluation import evaluate
from .parser import parse
from .scope import Scope
from .special_symbols import SpecialSymbols


def read_line() -> str:
    prompt = '>>> '
    result = ''

    while True:
        line = input(prompt).rstrip()

        if (pos := line.find(SpecialSymbols.Semicolon)) >= 0:
            line = line[:pos]

        line = line.strip(SpecialSymbols.Backslash)
        result += line

        if result.count(SpecialSymbols.LeftParenthesis) <= result.count(SpecialSymbols.RightParenthesis) \
                and result.count(SpecialSymbols.LeftSquareBracket) <= result.count(SpecialSymbols.RightSquareBracket):
            return result

        prompt = '... '


def run_repl() -> None:
    scope = Scope.empty()

    while True:
        with io.StringIO(read_line()) as input_stream:
            try:
                for expression in parse(Tokenizer(input_stream)):
                    print(evaluate(expression, scope))
            except Exception as e:
                print(f'{type(e).__name__}: {e}')


def run_files(file_names: Collection[str]) -> None:
    scope = Scope.empty()

    for file_name in file_names:
        with open(file_name, mode='rt', encoding='utf-8') as file:
            for expression in parse(Tokenizer(file)):
                evaluate(expression, scope)


def _main(args: Collection[str]) -> None:
    if len(args) <= 1:
        return run_repl()

    return run_files(args[1:])


_main(sys.argv)<|MERGE_RESOLUTION|>--- conflicted
+++ resolved
@@ -5,10 +5,6 @@
 from typing import Collection
 
 from . import Tokenizer
-<<<<<<< HEAD
-from .errors import SpspBaseError
-=======
->>>>>>> 2a56a223
 from .evaluation import evaluate
 from .parser import parse
 from .scope import Scope
